{% extends "base.html" %}
{% block title %}Dashboard{% endblock %}

{% block content %}
  {% include "partials/_navbar.html" %}

  <!-- Dashboard Tabs -->
  <div class="container mt-4">
    <ul class="nav nav-tabs" id="dashboardTabs" role="tablist">
        <li class="nav-item" role="presentation">
          <button class="nav-link active" id="operations-tab" data-bs-toggle="tab" data-bs-target="#operations" type="button" role="tab">
            <i class="fas fa-cogs"></i> Operations
          </button>
        </li>
        <li class="nav-item" role="presentation">
          <button class="nav-link" id="products-tab" data-bs-toggle="tab" data-bs-target="#products" type="button" role="tab">
            <i class="fas fa-box-open"></i> Products
          </button>
<<<<<<< HEAD
        </li>
=======
        </li> -->
>>>>>>> 391c3180
        <li class="nav-item" role="presentation">
          <button class="nav-link" id="mappings-tab" data-bs-toggle="tab" data-bs-target="#mappings" type="button" role="tab">
            <i class="fas fa-exchange-alt"></i> Mappings
          </button>
        </li>
        <li class="nav-item" role="presentation">
          <button class="nav-link" id="scheduling-tab" data-bs-toggle="tab" data-bs-target="#scheduling" type="button" role="tab">
            <i class="fas fa-calendar-alt"></i> Scheduling
          </button>
        </li>
    </ul>

    <div class="tab-content" id="dashboardTabsContent">
      <!-- Operations Tab -->
      <div class="tab-pane fade show active" id="operations" role="tabpanel" aria-labelledby="operations-tab">
        {% include "partials/_operations.html" %}
      </div>

      <!-- Products Tab -->
      <div class="tab-pane fade" id="products" role="tabpanel" aria-labelledby="products-tab">
        {% include "partials/_products.html" %}
      </div>

      <!-- Mappings Tab -->
      <div class="tab-pane fade" id="mappings" role="tabpanel" aria-labelledby="mappings-tab">
        {% include "partials/_mappings.html" %}
      </div>

      <div class="tab-pane fade" id="scheduling" role="tabpanel" aria-labelledby="scheduling-tab">
        {% include "partials/_scheduling.html" %}
      </div>
    </div>
  </div>
{% endblock %}

{% block extra_js %}
  <script>
    // Example: Poll logs every 10 seconds
    function fetchLogs() {
      fetch('/api/logs')
        .then(response => response.json())
        .then(data => {
          const logsContainer = document.getElementById('logsContainer');
          if (logsContainer) {
            logsContainer.innerHTML = '';
            data.logs.forEach(log => {
              const p = document.createElement('p');
              p.textContent = log;
              logsContainer.appendChild(p);
            });
          }
        })
        .catch(error => console.error('Error fetching logs:', error));
    }
    setInterval(fetchLogs, 1000 * 30); // Fetch logs every 30 seconds
    // Initial fetch when the page loads
    fetchLogs();


    document.getElementById('deleteLogsBtn').addEventListener('click', function() {
      const statusDiv = document.getElementById('operationStatus');
      fetch('/api/logs/clear', {
        method: 'POST',
        headers: { 'Content-Type': 'application/json' },
        body: JSON.stringify({ action: 'clear' })
      })
      .then(response => response.json())
      .then(data => {
        // show the status message for a few seconds
        statusDiv.style.display = 'block';
        statusDiv.textContent = data.message;
        setTimeout(() => {
          statusDiv.textContent = '';
          statusDiv.style.display = 'none';
        }, 3000);
        console.log('Logs cleared:', data);
        fetchLogs();
      })
    })

    // Operations functions
    // document.getElementById('createBtn').addEventListener('click', function() {
    //   const statusDiv = document.getElementById('operationStatus');
    //   statusDiv.textContent = "Starting create process...";
    //   fetch('/api/create', {
    //     method: 'POST',
    //     headers: { 'Content-Type': 'application/json' },
    //     body: JSON.stringify({ pause: 1, batch_size: 50 })
    //   })
    //   .then(response => response.json())
    //   .then(data => {
    //     statusDiv.textContent = data.message;
    //     setTimeout(() => {
    //       statusDiv.textContent = '';
    //     }, 3000);
    //     console.log('Create Process Result:', data);
    //     fetchLogs();
    //   })
    //   .catch(error => {
    //     statusDiv.textContent = "Error: " + error;
    //     console.error('Error in create process:', error);
    //   });
    // });

    document.getElementById('updateBtn').addEventListener('click', function() {
      const statusDiv = document.getElementById('operationStatus');
      statusDiv.textContent = "Starting update process...";
      fetch('/api/update', {
        method: 'POST',
        headers: { 'Content-Type': 'application/json' },
        body: JSON.stringify({ pause: 1, batch_size: 50 })
      })
      .then(response => response.json())
      .then(data => {
        statusDiv.textContent = data.message;
        setTimeout(() => {
          statusDiv.textContent = '';
        }, 3000);
        console.log('Update Process Result:', data);
        fetchLogs();
      })
      .catch(error => {
        statusDiv.textContent = "Error: " + error;
        console.error('Error in update process:', error);
      });
    });

    // Products functions
    function fetchProducts() {
      // Fetch Fitness1 products
      fetch('/api/products/fitness1')
        .then(response => response.json())
        .then(data => {
          const tbody = document.querySelector('#fitness1Table tbody');
          tbody.innerHTML = '';
          data.products.forEach(prod => {
            const row = document.createElement('tr');
            row.innerHTML = `<td>${prod.brand_name}</td>
                             <td>${prod.product_name}</td>
                             <td>${prod.category}</td>
                             <td>${prod.barcode}</td>
                             <td>${prod.regular_price}</td>`;
            tbody.appendChild(row);
          });
        })
        .catch(error => console.error('Error fetching Fitness1 products:', error));

      // Fetch EMAG products
      fetch('/api/products/emag')
        .then(response => response.json())
        .then(data => {
          const tbody = document.querySelector('#emagTable tbody');
          tbody.innerHTML = '';
          data.products.forEach(prod => {
            const row = document.createElement('tr');
            row.innerHTML = `<td>${prod.id}</td>
                             <td>${prod.name}</td>
                             <td>${prod.sale_price}</td>
                             <td>${prod.part_number}</td>
                             <td>${prod.status}</td>`;
            tbody.appendChild(row);
          });
        })
        .catch(error => console.error('Error fetching EMAG products:', error));
    }
</script>
<script>
    // Global variable to store allowed categories
let allowedCategories = [];

// Function to load allowed categories from the API
function loadAllowedCategories() {
  fetch('/api/categories')
    .then(response => response.json())
    .then(data => {
      allowedCategories = data.categories.map(cat => cat.name);
      // Populate dropdowns in new mapping form
      const newEmagSelect = document.getElementById('newEmagCat');
      newEmagSelect.innerHTML = '';
      allowedCategories.forEach(cat => {
        const option = document.createElement('option');
        option.value = cat;
        option.textContent = cat;
        newEmagSelect.appendChild(option);
      });
    })
    .catch(error => console.error('Error fetching categories:', error));
}

// Call this when the dashboard loads
loadAllowedCategories();

// Refresh mappings: populate the mappings table with a dropdown for EMAG category.
function refreshMappings() {
  fetch('/api/mappings')
    .then(response => response.json())
    .then(data => {
      const tbody = document.querySelector('#mappingsTable tbody');
      tbody.innerHTML = '';
      const mappings = data.mappings;
      for (const id in mappings) {
        const mapping = mappings[id];
        const row = document.createElement('tr');
        row.dataset.id = id;
        // Fitness1 category is shown as text
        const cell1 = `<td>${mapping.fitness1_category}</td>`;
        // EMAG category: dropdown populated with allowed categories, with the current value selected
        let selectHTML = `<select class="form-control emag-select">`;
        allowedCategories.forEach(cat => {
          selectHTML += `<option value="${cat}" ${cat === mapping.emag_category ? 'selected' : ''}>${cat}</option>`;
        });
        selectHTML += `</select>`;
        const cell2 = `<td>${selectHTML}</td>`;
        row.innerHTML = cell1 + cell2;
        tbody.appendChild(row);
      }
    })
    .catch(error => console.error('Error fetching mappings:', error));
}

// Save all mappings: iterate over table rows and send bulk update.
function saveAllMappings() {
  const updates = [];
  document.querySelectorAll('#mappingsTable tbody tr').forEach(row => {
    const id = row.dataset.id;
    const newEmagCat = row.querySelector('.emag-select').value;
    updates.push({ id: id, emag_category: newEmagCat });
  });
  fetch('/api/mappings', {
    method: 'PATCH',
    headers: { 'Content-Type': 'application/json' },
    body: JSON.stringify({ updates: updates })
  })
  .then(response => response.json())
  .then(data => {
    alert(data.status === "success" ? "Mappings updated!" : "Error: " + data.message);
    refreshMappings();
  })
  .catch(error => console.error('Error updating mappings:', error));
}

// New mapping functions (unchanged except for dropdown population)
function showNewMappingForm() {
  document.getElementById('newMappingForm').style.display = 'block';
}
function hideNewMappingForm() {
  document.getElementById('newMappingForm').style.display = 'none';
}
function createMapping() {
  const fitness1Cat = document.getElementById('newFitness1Cat').value;
  const emagCat = document.getElementById('newEmagCat').value;
  fetch('/api/mappings', {
    method: 'POST',
    headers: { 'Content-Type': 'application/json' },
    body: JSON.stringify({ fitness1_category: fitness1Cat, emag_category: emagCat })
  })
  .then(response => response.json())
  .then(data => {
    alert(data.status === "success" ? "Mapping created!" : "Error: " + data.message);
    hideNewMappingForm();
    refreshMappings();
  })
  .catch(error => console.error('Error creating mapping:', error));
}
 // Refresh mappings when the Mappings tab is clicked
  document.getElementById('mappings-tab').addEventListener('click', refreshMappings);
</script>

<script>
    // Toggle between time-based and interval-based inputs
function toggleScheduleOptions() {
    const scheduleType = document.getElementById('scheduleType').value;
    if (scheduleType === 'time') {
      document.getElementById('timeInput').style.display = 'block';
      document.getElementById('intervalInput').style.display = 'none';
    } else {
      document.getElementById('timeInput').style.display = 'none';
      document.getElementById('intervalInput').style.display = 'block';
    }
  }

  // Function to schedule an update
  function scheduleUpdate() {
    const scheduleType = document.getElementById('scheduleType').value;
    let payload = { schedule_type: scheduleType };

    if (scheduleType === 'time') {
      const timeValue = document.getElementById('timeValue').value;
      if (!timeValue) {
        alert("Please select a time.");
        return;
      }
      payload.time = timeValue;
    } else {
      const intervalHours = document.getElementById('intervalHours').value;
      if (!intervalHours) {
        alert("Please enter an interval in hours.");
        return;
      }
      payload.interval_hours = intervalHours;
    }

    fetch('/scheduler/schedule', {
      method: 'POST',
      headers: { 'Content-Type': 'application/json' },
      body: JSON.stringify(payload)
    })
    .then(response => response.json())
    .then(data => {
      alert(data.message);
      refreshJobStatus();
    })
    .catch(error => console.error('Error scheduling update:', error));
  }

  // Function to cancel the scheduled update
  function cancelScheduledUpdate() {
    fetch('/scheduler/cancel', {
      method: 'DELETE'
    })
    .then(response => response.json())
    .then(data => {
      alert(data.message);
      refreshJobStatus();
    })
    .catch(error => console.error('Error canceling job:', error));
  }

  // Function to manually trigger the update
  function triggerScheduledUpdate() {
    fetch('/scheduler/trigger', {
      method: 'POST'
    })
    .then(response => response.json())
    .then(data => {
      alert(data.message);
      refreshJobStatus();
    })
    .catch(error => console.error('Error triggering update:', error));
  }

  // Function to refresh and display the current job status
  function refreshJobStatus() {
    fetch('/scheduler/job')
      .then(response => response.json())
      .then(data => {
        const jobStatusDiv = document.getElementById('jobStatus');
        if (data.status === "success" && data.job) {
          let nextRunTimeFormatted = "N/A";
          if (data.job.next_run_time) {
            // Parse the ISO date string into a Date object
            const dt = new Date(data.job.next_run_time);
            // Format it to a local date-time string
            nextRunTimeFormatted = dt.toLocaleString();
          }
          jobStatusDiv.innerHTML = `Job ID: ${data.job.id} <br> Next Run Time: ${nextRunTimeFormatted}`;
        } else {
          jobStatusDiv.innerHTML = "No scheduled job.";
        }
      })
      .catch(error => console.error('Error fetching job status:', error));
  }

  // Optionally, refresh job status when the Scheduling tab is clicked
  document.getElementById('scheduling-tab').addEventListener('click', refreshJobStatus);

</script>

{% endblock %}<|MERGE_RESOLUTION|>--- conflicted
+++ resolved
@@ -16,11 +16,7 @@
           <button class="nav-link" id="products-tab" data-bs-toggle="tab" data-bs-target="#products" type="button" role="tab">
             <i class="fas fa-box-open"></i> Products
           </button>
-<<<<<<< HEAD
         </li>
-=======
-        </li> -->
->>>>>>> 391c3180
         <li class="nav-item" role="presentation">
           <button class="nav-link" id="mappings-tab" data-bs-toggle="tab" data-bs-target="#mappings" type="button" role="tab">
             <i class="fas fa-exchange-alt"></i> Mappings
